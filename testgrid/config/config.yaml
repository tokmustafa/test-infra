--- conflicted
+++ resolved
@@ -1521,10 +1521,4 @@
     test_group_name: kubernetes-e2e-gke-1.3-1.4-upgrade-cluster-new
   - name: gke-1.3-1.4-upgrade-master
     test_group_name: kubernetes-e2e-gke-1.3-1.4-upgrade-master
-<<<<<<< HEAD
-  name: release-1.4-blocking
-=======
-  - name: gke-1.4-1.3-kubectl-skew
-    test_group_name: kubernetes-e2e-gke-1.4-1.3-kubectl-skew
-  name: release-1.4-blocking
->>>>>>> 92f6e602
+  name: release-1.4-blocking